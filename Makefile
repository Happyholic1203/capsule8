--- conflicted
+++ resolved
@@ -1,10 +1,6 @@
 # Go import path of this repo
-<<<<<<< HEAD
+
 PKG=github.com/Happyholic1203/capsule8
-=======
-
-PKG=github.com/capsule8/capsule8
->>>>>>> 48fd27b2
 REPO=$(shell basename $(shell readlink -f .))
 
 #
