--- conflicted
+++ resolved
@@ -1322,12 +1322,7 @@
 		rewriteProcessEventFilter(pef)
 
 		t := pef.Type
-<<<<<<< HEAD
-		fmt.Println(pef.Type)
-		if t < 1 || t > 3 {
-=======
 		if t < 1 || t > api.ProcessEventType(len(subscriptions)-1) {
->>>>>>> 8d55b56a
 			subscr.logStatus(
 				code.Code_INVALID_ARGUMENT,
 				fmt.Sprintf("ProcessEventType %d is invalid", t))
